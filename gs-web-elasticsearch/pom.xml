--- conflicted
+++ resolved
@@ -1,4 +1,3 @@
-<<<<<<< HEAD
 <?xml version="1.0" encoding="ISO-8859-1"?>
 <!-- Copyright (c) 2001 - 2013 OpenPlans - www.openplans.org. All rights reserved. 
   This code is licensed under the GPL 2.0 license, available at the root application 
@@ -48,158 +47,6 @@
       <groupId>mil.nga.giat</groupId>
       <artifactId>gt-elasticsearch</artifactId>
       <version>${project.version}</version>
-    </dependency>
-    <dependency>
-      <groupId>org.geoserver</groupId>
-      <artifactId>gs-main</artifactId>
-      <version>${geoserver.version}</version>
-      <scope>provided</scope>
-    </dependency>
-    <dependency>
-      <groupId>org.geoserver.web</groupId>
-      <artifactId>gs-web-core</artifactId>
-      <version>${geoserver.version}</version>
-      <scope>provided</scope>
-    </dependency>
-    <dependency>
-      <groupId>org.geotools</groupId>
-      <artifactId>gt-api</artifactId>
-      <version>${geotools.version}</version>
-    </dependency>
-    <dependency>
-      <groupId>com.mockrunner</groupId>
-      <artifactId>mockrunner</artifactId>
-      <version>0.3.6</version>
-      <scope>test</scope>
-    </dependency>
-    <dependency>
-      <groupId>org.geoserver.web</groupId>
-      <artifactId>gs-web-core</artifactId>
-      <version>${geoserver.version}</version>
-      <type>test-jar</type>
-      <scope>test</scope>
-    </dependency>
-    <dependency>
-      <groupId>org.geoserver</groupId>
-      <artifactId>gs-main</artifactId>
-      <version>${geoserver.version}</version>
-      <type>test-jar</type>
-      <scope>test</scope>
-    </dependency>
-    <dependency>
-      <groupId>junit</groupId>
-      <artifactId>junit</artifactId>
-      <version>4.11</version>
-      <scope>test</scope>
-    </dependency>
-  </dependencies>
-
-  <profiles>
-    <profile>
-      <id>deploy</id>
-      <build>
-	<plugins>
-	  <plugin>
-            <groupId>org.apache.maven.plugins</groupId>
-            <artifactId>maven-shade-plugin</artifactId>
-            <version>2.2</version>
-            <executions>
-              <execution>
-		<phase>package</phase>
-		<goals>
-		  <goal>shade</goal>
-		</goals>
-		<configuration>
-		  <artifactSet>
-                    <excludes>
-                      <exclude>*:pom:*</exclude>
-                      <exclude>*:maven*:*</exclude>
-                      <exclude>log4j:log4j</exclude>
-                      <exclude>commons-collections</exclude>
-                      <exclude>javax.media:jai*:*</exclude>
-                      <exclude>*:jts:*</exclude>
-                      <exclude>*:*:jsr305</exclude>
-                    </excludes>
-		  </artifactSet>
-		  <filters>
-                    <filter>
-                      <artifact>*:*</artifact>
-                      <excludes>
-			<exclude>META-INF/*.SF</exclude>
-			<exclude>META-INF/*.DSA</exclude>
-			<exclude>META-INF/*.RSA</exclude>
-                      </excludes>
-                    </filter>
-		  </filters>
-		  <transformers>
-                    <transformer implementation="org.apache.maven.plugins.shade.resource.ServicesResourceTransformer" />
-		  </transformers>
-		  <createDependencyReducedPom>false</createDependencyReducedPom>
-		  <minimizeJar>false</minimizeJar>
-		  <finalName>${project.build.finalName}-geoserver</finalName>
-		</configuration>
-              </execution>
-            </executions>
-	  </plugin>
-	</plugins>
-      </build>
-    </profile>
-  </profiles>
-</project>
-=======
-<?xml version="1.0" encoding="ISO-8859-1"?>
-<!-- Copyright (c) 2001 - 2013 OpenPlans - www.openplans.org. All rights reserved. 
-  This code is licensed under the GPL 2.0 license, available at the root application 
-  directory. -->
-<project xmlns="http://maven.apache.org/POM/4.0.0" xmlns:xsi="http://www.w3.org/2001/XMLSchema-instance"
-  xsi:schemaLocation="http://maven.apache.org/POM/4.0.0 http://maven.apache.org/maven-v4_0_0.xsd">
-  <modelVersion>4.0.0</modelVersion>
-  <parent>
-    <groupId>mil.nga.giat</groupId>
-    <artifactId>elasticgeo-2x</artifactId>
-    <version>2.6.2</version>
-  </parent>
-  <groupId>mil.nga.giat</groupId>
-  <artifactId>gs-web-elasticsearch-2x</artifactId>
-  <packaging>jar</packaging>
-  <version>2.6.2</version>  
-  <name>GeoServer Elasticsearch Module</name>
-  <build>
-    <resources>
-      <resource>
-	<directory>${basedir}/src/main/java</directory>
-	<includes>
-	  <include>applicationContext.xml</include>
-	  <include>**/*.html</include>
-	</includes>
-      </resource>
-      <resource>
-	<directory>${basedir}/src/main/resources</directory>
-	<includes>
-	  <include>**/*</include>
-	</includes>
-      </resource>
-    </resources>
-    <plugins>
-      <plugin>
-        <groupId>org.apache.maven.plugins</groupId>
-        <artifactId>maven-compiler-plugin</artifactId>
-	<version>2.5.1</version>
-        <configuration>
-          <source>1.7</source>
-          <target>1.7</target>
-	  <excludes>
-	    <exclude>**/ElasticFeatureTypeCallback.java</exclude>
-	  </excludes>
-        </configuration>
-      </plugin>
-    </plugins>
-  </build>
-  <dependencies>
-    <dependency>
-      <groupId>mil.nga.giat</groupId>
-      <artifactId>gt-elasticsearch-2x</artifactId>
-      <version>${geotools.version}</version>
     </dependency>
     <dependency>
       <groupId>org.geoserver</groupId>
@@ -272,7 +119,7 @@
                       <exclude>javax.media:jai*:*</exclude>
                       <exclude>*:jts:*</exclude>
                       <exclude>*:*:jsr305</exclude>
-                      <exclude>*:guava:*</exclude>
+		      <exclude>*:guava:*</exclude>
                     </excludes>
 		  </artifactSet>
 		  <filters>
@@ -286,7 +133,7 @@
                     </filter>
 		  </filters>
 		  <transformers>
-                    <transformer implementation="org.apache.maven.plugins.shade.resource.ServicesResourceTransformer"/>
+                    <transformer implementation="org.apache.maven.plugins.shade.resource.ServicesResourceTransformer" />
 		  </transformers>
 		  <createDependencyReducedPom>false</createDependencyReducedPom>
 		  <minimizeJar>false</minimizeJar>
@@ -299,5 +146,4 @@
       </build>
     </profile>
   </profiles>
-</project>
->>>>>>> ae7ab761
+</project>