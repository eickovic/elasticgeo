/**
 * This file is hereby placed into the Public Domain. This means anyone is
 * free to do whatever they wish with this file.
 */
package mil.nga.giat.data.elasticsearch;

import static org.opengis.filter.sort.SortOrder.ASCENDING;

import java.io.IOException;
import java.util.ArrayList;
import java.util.List;
import java.util.concurrent.ExecutionException;
import java.util.logging.Level;
import java.util.logging.Logger;

import org.elasticsearch.action.search.SearchRequestBuilder;
import org.elasticsearch.action.search.SearchResponse;
import org.elasticsearch.action.search.SearchType;
<<<<<<< HEAD
import org.elasticsearch.common.unit.TimeValue;
import org.elasticsearch.index.query.FilterBuilder;
=======
>>>>>>> ae7ab761
import org.elasticsearch.index.query.QueryBuilder;
import org.elasticsearch.index.query.QueryBuilders;
import org.elasticsearch.search.sort.SortOrder;
import org.geotools.data.FeatureReader;
import org.geotools.data.FilteringFeatureReader;
import org.geotools.data.Query;
import org.geotools.data.store.ContentEntry;
import org.geotools.data.store.ContentFeatureSource;
import org.geotools.geometry.jts.ReferencedEnvelope;
import org.geotools.util.logging.Logging;
import org.opengis.feature.simple.SimpleFeature;
import org.opengis.feature.simple.SimpleFeatureType;
import org.opengis.filter.sort.SortBy;
import org.opengis.referencing.crs.CoordinateReferenceSystem;

/**
 * Provides access to a specific type within the Elasticsearch index described
 * by the associated data store.
 *
 */
@SuppressWarnings("unchecked")
public class ElasticFeatureSource extends ContentFeatureSource {

    private final static Logger LOGGER = Logging.getLogger(ElasticFeatureSource.class);

    private final static int DEFAULT_MAX_FEATURES = 10000;

    private Boolean filterFullySupported;

    public ElasticFeatureSource(ContentEntry entry, Query query) throws IOException {
        super(entry, query);
    }

    /**
     * Access parent datastore
     */
    public ElasticDataStore getDataStore() {
        return (ElasticDataStore) super.getDataStore();
    }

    /**
     * Implementation that generates the total bounds
     */
    @Override
    protected ReferencedEnvelope getBoundsInternal(Query query) throws IOException {
        LOGGER.fine("getBoundsInternal");
        final CoordinateReferenceSystem crs;
        crs = getSchema().getCoordinateReferenceSystem();
        final ReferencedEnvelope bounds;
        bounds = new ReferencedEnvelope(crs);

        try (FeatureReader<SimpleFeatureType, SimpleFeature> featureReader = getReaderInternal(query)) {
            while (featureReader.hasNext()) {
                final SimpleFeature feature = featureReader.next();
                bounds.include(feature.getBounds());
            }
        }
        return bounds;
    }

    @Override
    protected int getCountInternal(Query query) throws IOException {
        LOGGER.fine("getCountInternal");
        int hits = 0;
        try {
            final SearchRequestBuilder searchRequest = prepareSearchRequest(query, SearchType.COUNT);
            if (!filterFullySupported) {
                try (FeatureReader<SimpleFeatureType, SimpleFeature> reader = getReaderInternal(query)) {
                    while (reader.hasNext()) {
                        reader.next();
                        hits++;
                    }
                }
            } else {
                final SearchResponse sr = searchRequest.execute().get();
                final int totalHits = (int) sr.getHits().getTotalHits();
                final int size = getSize(query);
                final int from = getStartIndex(query);
                hits = Math.max(0, Math.min(totalHits - from, size));
            }
        } catch (InterruptedException | ExecutionException e) {
            LOGGER.log(Level.SEVERE, e.getMessage(), e);
            throw new IOException("Error executing count search", e);
        }

        return hits;
    }

    @Override
    protected FeatureReader<SimpleFeatureType, SimpleFeature> getReaderInternal(Query query) throws IOException {
        LOGGER.fine("getReaderInternal");
        FeatureReader<SimpleFeatureType, SimpleFeature> reader = null;
        try {
            SearchType searchType = (useSortOrPagination(query) 
                    || !getDataStore().getScrollEnabled()) ? SearchType.DFS_QUERY_THEN_FETCH : SearchType.SCAN;
            final SearchRequestBuilder searchRequest = prepareSearchRequest(query, searchType);
            SearchResponse sr = searchRequest.execute().get();
            if (searchType!=SearchType.SCAN) {
                reader = new ElasticFeatureReader(getState(), sr);
            } else {
                reader = new ElasticFeatureReaderScroll(getState(), sr.getScrollId(), getSize(query));
            }
            if (!filterFullySupported) {
                reader = new FilteringFeatureReader<SimpleFeatureType, SimpleFeature>(reader, query.getFilter());
            }
        } catch (InterruptedException | ExecutionException e) {
            LOGGER.log(Level.SEVERE, e.getMessage(), e);
            throw new IOException("Error executing query search", e);
        }
        return reader;
    }

    private SearchRequestBuilder prepareSearchRequest(Query query, SearchType searchType) throws IOException {
        SortOrder naturalSortOrder = SortOrder.ASC;
        final SearchRequestBuilder searchRequest;
        final ElasticDataStore dataStore = getDataStore();
        final String docType = dataStore.getDocType(entry.getName());

        LOGGER.fine("Preparing " + docType + " (" + entry.getName() + ") " + searchType + " query");
        if (searchType!=SearchType.SCAN) {
            searchRequest = dataStore.getClient().prepareSearch(dataStore.getSearchIndices()).setTypes(docType)
                    .setSearchType(searchType);

            if (query.getSortBy()!=null){
                for (final SortBy sort : query.getSortBy()) {
                    final SortOrder sortOrder = (sort.getSortOrder() == ASCENDING) ? SortOrder.ASC : SortOrder.DESC;

                    if (sort.getPropertyName() != null) {
                        final String name = sort.getPropertyName().getPropertyName();
                        searchRequest.addSort(name, sortOrder);
                    } else {
                        naturalSortOrder = sortOrder;
                    }
                }
            }

            // pagination
            searchRequest.setSize(getSize(query));
            searchRequest.setFrom(getStartIndex(query));			
        } else {
            searchRequest = dataStore.getClient().prepareSearch(dataStore.getSearchIndices()).setTypes(docType)
                    .setSearchType(SearchType.SCAN);
            if (dataStore.getScrollSize() != null) {
                searchRequest.setSize(dataStore.getScrollSize().intValue());
            }
            if (dataStore.getScrollTime() != null) {
                searchRequest.setScroll(TimeValue.timeValueSeconds(dataStore.getScrollTime()));
            }
        }

        // add fields
        setIncludes(searchRequest);

        // add query and post filter
        final FilterToElastic filterToElastic = new FilterToElastic();
        filterToElastic.setFeatureType(buildFeatureType());
        filterToElastic.encode(query);
        filterFullySupported = filterToElastic.getFullySupported();
        if (!filterFullySupported) {
            LOGGER.fine("Filter is not fully supported by nativeElasticsearch."
                    + " Additional post-query filtering will be performed.");
        }
        final QueryBuilder elasticQuery = filterToElastic.getQueryBuilder();
<<<<<<< HEAD
        final FilterBuilder postFilter = filterToElastic.getFilterBuilder();
=======
        final QueryBuilder postFilter = filterToElastic.getFilterBuilder();
        LOGGER.fine("Elasticsearch query: " + elasticQuery);
        LOGGER.fine("Elasticsearch post filter: " + postFilter);
        
        //Why post filter??        
>>>>>>> ae7ab761
        searchRequest.setQuery(elasticQuery).setPostFilter(postFilter);

        if (isSort(query) && elasticQuery.toString().equals(QueryBuilders.matchAllQuery().toString())) {
            searchRequest.addSort("_uid", naturalSortOrder);
        }

        LOGGER.fine(searchRequest.toString());

        return searchRequest;
    }

    private void setIncludes(final SearchRequestBuilder searchRequest) throws IOException {
        final ElasticDataStore dataStore = getDataStore();
        final List<ElasticAttribute> attributes = dataStore.getElasticAttributes(entry.getName());
        List<String> sourceIncludes = new ArrayList<>();
        for (final ElasticAttribute attribute : attributes) {
            if (attribute.isUse() && attribute.isStored()) {
                searchRequest.addField(attribute.getName());
            } else if (attribute.isUse()) {
                sourceIncludes.add(attribute.getName());
            }
        }
        if (sourceIncludes.size() == 1) {
            searchRequest.setFetchSource(sourceIncludes.get(0), null);
        } else if (!sourceIncludes.isEmpty()) {
            final String[] includes;
            includes = sourceIncludes.toArray(new String[sourceIncludes.size()]);
            searchRequest.setFetchSource(includes, null);
        }
    }

    private boolean isSort(Query query) {
        return query.getSortBy() != null && query.getSortBy().length > 0;
    }

    private boolean useSortOrPagination(Query query) {
        return (query.getSortBy() != null && query.getSortBy().length > 0) ||
                query.getStartIndex()!=null;
    }	

    private int getSize(Query query) {
        final int size;
        if (query.getMaxFeatures() < Integer.MAX_VALUE) {
            size = query.getMaxFeatures();
        } else {
            size = DEFAULT_MAX_FEATURES;
        }
        return size;
    }

    private int getStartIndex(Query query) {
        final int from;
        if (query.getStartIndex() != null) {
            from = query.getStartIndex();
        } else {
            from = 0;
        }
        return from;
    }

    @Override
    protected SimpleFeatureType buildFeatureType() throws IOException {
        ElasticDataStore ds = getDataStore();
        ElasticLayerConfiguration layerConfig;
        layerConfig = ds.getLayerConfigurations().get(entry.getTypeName());
        final List<ElasticAttribute> attributes;
        if (layerConfig != null) {
            attributes = layerConfig.getAttributes();
        } else {
            attributes = null;
        }

        final ElasticFeatureTypeBuilder typeBuilder;
        typeBuilder = new ElasticFeatureTypeBuilder(attributes, entry.getName());
        return typeBuilder.buildFeatureType();
    }

    @Override
    protected boolean canLimit() {
        return true;
    }

    @Override
    protected boolean canOffset() {
        return true;
    }

    @Override
    protected boolean canFilter() {
        return true;
    }

    @Override
    protected boolean canSort() {
        return true;
    }

}<|MERGE_RESOLUTION|>--- conflicted
+++ resolved
@@ -16,11 +16,7 @@
 import org.elasticsearch.action.search.SearchRequestBuilder;
 import org.elasticsearch.action.search.SearchResponse;
 import org.elasticsearch.action.search.SearchType;
-<<<<<<< HEAD
 import org.elasticsearch.common.unit.TimeValue;
-import org.elasticsearch.index.query.FilterBuilder;
-=======
->>>>>>> ae7ab761
 import org.elasticsearch.index.query.QueryBuilder;
 import org.elasticsearch.index.query.QueryBuilders;
 import org.elasticsearch.search.sort.SortOrder;
@@ -184,15 +180,11 @@
                     + " Additional post-query filtering will be performed.");
         }
         final QueryBuilder elasticQuery = filterToElastic.getQueryBuilder();
-<<<<<<< HEAD
-        final FilterBuilder postFilter = filterToElastic.getFilterBuilder();
-=======
         final QueryBuilder postFilter = filterToElastic.getFilterBuilder();
         LOGGER.fine("Elasticsearch query: " + elasticQuery);
         LOGGER.fine("Elasticsearch post filter: " + postFilter);
-        
-        //Why post filter??        
->>>>>>> ae7ab761
+
+        //Why post filter??
         searchRequest.setQuery(elasticQuery).setPostFilter(postFilter);
 
         if (isSort(query) && elasticQuery.toString().equals(QueryBuilders.matchAllQuery().toString())) {
