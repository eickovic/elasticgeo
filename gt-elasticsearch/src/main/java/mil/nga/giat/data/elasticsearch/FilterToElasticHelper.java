--- conflicted
+++ resolved
@@ -81,7 +81,6 @@
         this.delegate = delegate;
     }
 
-<<<<<<< HEAD
     protected Object visitBinarySpatialOperator(BinarySpatialOperator filter,
             PropertyName property, Literal geometry, boolean swapped,
             Object extraData) {
@@ -92,37 +91,20 @@
         } else {
             visitComparisonSpatialOperator(filter, property, geometry,
                     swapped, extraData);
-=======
-    protected Object visitBinarySpatialOperator(BinarySpatialOperator filter, PropertyName property, Literal geometry,
-            boolean swapped, Object extraData) {
-        try {
-            if (filter instanceof DistanceBufferOperator) {
-                visitDistanceSpatialOperator((DistanceBufferOperator) filter, property, geometry, swapped, extraData);
-            } else {
-                visitComparisonSpatialOperator(filter, property, geometry, swapped, extraData);
-            }
-        } catch (IOException e) {
-            throw new RuntimeException(IO_ERROR, e);
->>>>>>> ae7ab761
         }
         return extraData;
     }
 
-    protected Object visitBinarySpatialOperator(BinarySpatialOperator filter, Expression e1, Expression e2,
-            Object extraData) {
+    protected Object visitBinarySpatialOperator(BinarySpatialOperator filter, Expression e1,
+            Expression e2, Object extraData) {
 
         visitBinarySpatialOperator(filter, e1, e2, false, extraData);
         return extraData;
     }
 
-<<<<<<< HEAD
     void visitDistanceSpatialOperator(DistanceBufferOperator filter,
             PropertyName property, Literal geometry, boolean swapped,
             Object extraData) {
-=======
-    void visitDistanceSpatialOperator(DistanceBufferOperator filter, PropertyName property, Literal geometry,
-            boolean swapped, Object extraData) throws IOException {
->>>>>>> ae7ab761
 
         property.accept(delegate, extraData);
         final String key = (String) delegate.field;
@@ -135,25 +117,24 @@
         final double distance;
         distance = Double.valueOf(toMeters(inputDistance, inputUnits));
 
-        delegate.filterBuilder = QueryBuilders.geoDistanceQuery(key).lat(lat).lon(lon).distance(distance,
-                DistanceUnit.METERS);
-        // delegate.filterBuilder = FilterBuilders.geoDistanceFilter(key)
-        // .lat(lat)
-        // .lon(lon)
-        // .distance(distance, DistanceUnit.METERS);
-
-        if ((filter instanceof DWithin && swapped) || (filter instanceof Beyond && !swapped)) {
+//        delegate.filterBuilder = FilterBuilders.geoDistanceFilter(key)
+        delegate.filterBuilder = QueryBuilders.geoDistanceQuery(key)
+                .lat(lat)
+                .lon(lon)
+                .distance(distance, DistanceUnit.METERS);
+
+        if ((filter instanceof DWithin && swapped)
+                || (filter instanceof Beyond && !swapped)) {
             delegate.filterBuilder = QueryBuilders.boolQuery().mustNot(delegate.filterBuilder);
-            // delegate.filterBuilder =
-            // FilterBuilders.notFilter(delegate.filterBuilder);
+            // delegate.filterBuilder = FilterBuilders.notFilter(delegate.filterBuilder);
         }
     }
 
     private String toMeters(double distance, String unit) {
         // only geography uses metric units
-        if (isCurrentGeography()) {
+        if(isCurrentGeography()) {
             Double conversion = UNITS_MAP.get(unit);
-            if (conversion != null) {
+            if(conversion != null) {
                 return String.valueOf(distance * conversion);
             }
         }
@@ -162,27 +143,21 @@
         return String.valueOf(distance);
     }
 
-<<<<<<< HEAD
     void visitComparisonSpatialOperator(BinarySpatialOperator filter,
             PropertyName property, Literal geometry, boolean swapped, Object extraData) {
-=======
-    void visitComparisonSpatialOperator(BinarySpatialOperator filter, PropertyName property, Literal geometry,
-            boolean swapped, Object extraData) throws IOException {
->>>>>>> ae7ab761
 
         // if geography case, sanitize geometry first
-        if (isCurrentGeography()) {
+        if(isCurrentGeography()) {
             geometry = clipToWorld(geometry);
-            if (isWorld(geometry)) {
+            if(isWorld(geometry)) {
                 // nothing to filter in this case
                 delegate.filterBuilder = QueryBuilders.matchAllQuery();
                 // delegate.filterBuilder = FilterBuilders.matchAllFilter();
                 return;
-            } else if (isEmpty(geometry)) {
-                if (!(filter instanceof Disjoint)) {
+            } else if(isEmpty(geometry)) {
+                if(!(filter instanceof Disjoint)) {
                     delegate.filterBuilder = QueryBuilders.boolQuery().mustNot(QueryBuilders.matchAllQuery());
-                    // delegate.filterBuilder =
-                    // FilterBuilders.notFilter(FilterBuilders.matchAllFilter());
+                    // delegate.filterBuilder = FilterBuilders.notFilter(FilterBuilders.matchAllFilter());
                 } else {
                     delegate.filterBuilder = QueryBuilders.matchAllQuery();
                     // delegate.filterBuilder = FilterBuilders.matchAllFilter();
@@ -191,43 +166,26 @@
             }
         }
 
-        visitBinarySpatialOperator(filter, (Expression) property, (Expression) geometry, swapped, extraData);
-    }
-
-<<<<<<< HEAD
+        visitBinarySpatialOperator(filter, (Expression)property, (Expression)geometry, swapped, extraData);
+    }
+
     void visitBinarySpatialOperator(BinarySpatialOperator filter, Expression e1, Expression e2, 
             boolean swapped, Object extraData) {
 
         AttributeDescriptor attType;
         attType = (AttributeDescriptor)e1.evaluate(delegate.featureType);
 
-=======
-    void visitBinarySpatialOperator(BinarySpatialOperator filter, Expression e1, Expression e2, boolean swapped,
-            Object extraData) throws IOException {
-
-        AttributeDescriptor attType;
-        if (!swapped) {
-            attType = (AttributeDescriptor) e1.evaluate(delegate.featureType);
-        } else {
-            attType = (AttributeDescriptor) e2.evaluate(delegate.featureType);
-        }
->>>>>>> ae7ab761
         ElasticGeometryType geometryType;
         geometryType = (ElasticGeometryType) attType.getUserData().get(GEOMETRY_TYPE);
         if (geometryType == ElasticGeometryType.GEO_POINT) {
-            visitGeoPointBinarySpatialOperator(filter, e1, e2, swapped, extraData);
-        } else {
-            visitGeoShapeBinarySpatialOperator(filter, e1, e2, swapped, extraData);
-        }
-    }
-
-<<<<<<< HEAD
+            visitGeoPointBinarySpatialOperator(filter, e1, e2, swapped, extraData);                        
+        } else {
+            visitGeoShapeBinarySpatialOperator(filter, e1, e2, swapped, extraData);            
+        }
+    }
+
     void visitGeoShapeBinarySpatialOperator(BinarySpatialOperator filter, Expression e1, Expression e2, 
             boolean swapped, Object extraData) {
-=======
-    void visitGeoShapeBinarySpatialOperator(BinarySpatialOperator filter, Expression e1, Expression e2, boolean swapped,
-            Object extraData) throws IOException {
->>>>>>> ae7ab761
 
         final ShapeRelation shapeRelation;
         if (filter instanceof Disjoint) {
@@ -237,7 +195,8 @@
         } else if (filter instanceof Intersects || filter instanceof BBOX) {
             shapeRelation = ShapeRelation.INTERSECTS;
         } else {
-            FilterToElastic.LOGGER.fine(filter.getClass().getSimpleName() + " is unsupported for geo_shape types");
+            FilterToElastic.LOGGER.fine(filter.getClass().getSimpleName() 
+                    + " is unsupported for geo_shape types");
             shapeRelation = null;
             delegate.fullySupported = false;
         }
@@ -249,29 +208,25 @@
             final ShapeBuilder shapeBuilder = delegate.currentShapeBuilder;
 
             delegate.filterBuilder = QueryBuilders.geoShapeQuery(key, shapeBuilder, shapeRelation);
-            // delegate.filterBuilder = FilterBuilders.geoShapeFilter(key,
-            // shapeBuilder, shapeRelation);
+            // delegate.filterBuilder = FilterBuilders.geoShapeFilter(key, shapeBuilder, shapeRelation);
         } else {
             delegate.filterBuilder = QueryBuilders.matchAllQuery();
             // delegate.filterBuilder = FilterBuilders.matchAllFilter();
         }
     }
 
-<<<<<<< HEAD
     void visitGeoPointBinarySpatialOperator(BinarySpatialOperator filter, Expression e1, Expression e2, 
             boolean swapped, Object extraData) {
-=======
-    void visitGeoPointBinarySpatialOperator(BinarySpatialOperator filter, Expression e1, Expression e2, boolean swapped,
-            Object extraData) throws IOException {
->>>>>>> ae7ab761
 
         e1.accept(delegate, extraData);
         final String key = (String) delegate.field;
         e2.accept(delegate, extraData);
         final Geometry geometry = delegate.currentGeometry;
 
-        if (geometry instanceof Polygon && ((!swapped && filter instanceof Within)
-                || (swapped && filter instanceof Contains) || filter instanceof Intersects)) {
+        if (geometry instanceof Polygon &&
+                ((!swapped && filter instanceof Within) 
+                        || (swapped && filter instanceof Contains)
+                        || filter instanceof Intersects)) {
             final Polygon polygon = (Polygon) geometry;
             final GeoPolygonQueryBuilder geoPolygonFilter;
             geoPolygonFilter = QueryBuilders.geoPolygonQuery(key);
@@ -287,49 +242,48 @@
             final double minX = envelope.getMinX();
             final double maxY = envelope.getMaxY();
             final double maxX = envelope.getMaxX();
-            delegate.filterBuilder = QueryBuilders.geoBoundingBoxQuery(key).topLeft(maxY, minX).bottomRight(minY, maxX);
             // delegate.filterBuilder = FilterBuilders.geoBoundingBoxFilter(key)
-            // .topLeft(maxY, minX)
-            // .bottomRight(minY, maxX);
-        } else {
-            FilterToElastic.LOGGER.fine(filter.getClass().getSimpleName() + " is unsupported for geo_point types");
+            delegate.filterBuilder = QueryBuilders.geoBoundingBoxQuery(key)
+                    .topLeft(maxY, minX)
+                    .bottomRight(minY, maxX);
+        } else {
+            FilterToElastic.LOGGER.fine(filter.getClass().getSimpleName() 
+                    + " is unsupported for geo_point types");
             delegate.fullySupported = false;
             delegate.filterBuilder = QueryBuilders.matchAllQuery();
             // delegate.filterBuilder = FilterBuilders.matchAllFilter();
         }
     }
 
+
     boolean isCurrentGeography() {
         return true;
     }
 
     private Literal clipToWorld(Literal geometry) {
-        if (geometry != null) {
+        if(geometry != null) {
             Geometry g = geometry.evaluate(null, Geometry.class);
-            if (g != null) {
+            if(g != null) {
                 Envelope env = g.getEnvelopeInternal();
                 // first, limit to world
-                if (!WORLD.contains(env)) {
+                if(!WORLD.contains(env)) {
                     g = sanitizePolygons(g.intersection(JTS.toGeometry(WORLD)));
                 }
 
-                // second, postgis will always use the shortest distance between
-                // two
-                // points, if an arc is longer than 180 degrees the opposite
-                // will
+                // second, postgis will always use the shortest distance between two
+                // points, if an arc is longer than 180 degrees the opposite will
                 // be used instead, so we have to slice the geometry in parts
                 // TODO: Remove this if not relevant to Elasticsearch
                 env = g.getEnvelopeInternal();
-                if (Math.sqrt(env.getWidth() * env.getWidth() + env.getHeight() * env.getHeight()) >= 180) {
-                    // slice in 90x90 degrees quadrants, none of them has a
-                    // diagonal longer than 180
+                if(Math.sqrt(env.getWidth() * env.getWidth() + env.getHeight() * env.getHeight()) >= 180) {
+                    // slice in 90x90 degrees quadrants, none of them has a diagonal longer than 180
                     final List<Polygon> polygons = new ArrayList<Polygon>();
-                    for (double lon = Math.floor(env.getMinX()); lon < env.getMaxX(); lon += 90) {
+                    for(double lon = Math.floor(env.getMinX()); lon < env.getMaxX(); lon+= 90) {
                         for (double lat = Math.floor(env.getMinY()); lat < env.getMaxY(); lat += 90) {
                             Geometry quadrant = JTS.toGeometry(new Envelope(lon, lon + 90, lat, lat + 90));
                             Geometry cut = sanitizePolygons(g.intersection(quadrant));
-                            if (!cut.isEmpty()) {
-                                if (cut instanceof Polygon) {
+                            if(!cut.isEmpty()) {
+                                if(cut instanceof Polygon) {
                                     polygons.add((Polygon) cut);
                                 } else {
                                     for (int i = 0; i < cut.getNumGeometries(); i++) {
@@ -351,24 +305,22 @@
     }
 
     /**
-     * Given a geometry that might contain heterogeneous components extracts
-     * only the polygonal ones
-     * 
+     * Given a geometry that might contain heterogeneous components extracts only the polygonal ones
      * @param geometry
      * @return
      */
     private Geometry sanitizePolygons(Geometry geometry) {
         // already sane?
-        if (geometry == null || geometry instanceof Polygon || geometry instanceof MultiPolygon) {
+        if(geometry == null || geometry instanceof Polygon || geometry instanceof MultiPolygon) {
             return geometry;
         }
 
         // filter out only polygonal parts
-        final List<Polygon> polygons = new ArrayList<Polygon>();
+        final List<Polygon> polygons = new ArrayList<Polygon>(); 
         geometry.apply(new GeometryComponentFilter() {
 
             public void filter(Geometry geom) {
-                if (geom instanceof Polygon) {
+                if(geom instanceof Polygon) {
                     polygons.add((Polygon) geom);
                 }
             }
@@ -379,9 +331,9 @@
     }
 
     private Geometry toPolygon(GeometryFactory gf, final List<Polygon> polygons) {
-        if (polygons.size() == 0) {
+        if(polygons.size() == 0) {
             return gf.createGeometryCollection(null);
-        } else if (polygons.size() == 1) {
+        } else if(polygons.size() == 1) {
             return polygons.get(0);
         } else {
             return gf.createMultiPolygon((Polygon[]) polygons.toArray(new Polygon[polygons.size()]));
@@ -390,23 +342,15 @@
 
     /**
      * Returns true if the geometry covers the entire world
-     * 
      * @param geometry
      * @return
      */
     private boolean isWorld(Literal geometry) {
-<<<<<<< HEAD
         boolean result = false;
         if(geometry != null) {
             Geometry g = geometry.evaluate(null, Geometry.class);
             if(g != null) {
                 result = JTS.toGeometry(WORLD).equalsTopo(g.union());
-=======
-        if (geometry != null) {
-            Geometry g = geometry.evaluate(null, Geometry.class);
-            if (g != null) {
-                return JTS.toGeometry(WORLD).equalsTopo(g.union());
->>>>>>> ae7ab761
             }
         }
         return result;
@@ -414,17 +358,12 @@
 
     /**
      * Returns true if the geometry is fully empty
-     * 
      * @param geometry
      * @return
      */
     private boolean isEmpty(Literal geometry) {
-<<<<<<< HEAD
         boolean result = false;
         if(geometry != null) {
-=======
-        if (geometry != null) {
->>>>>>> ae7ab761
             Geometry g = geometry.evaluate(null, Geometry.class);
             result = g == null || g.isEmpty();
         }
